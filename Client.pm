--- conflicted
+++ resolved
@@ -315,21 +315,19 @@
   # invalidate the buildable cache
   $self->cache_invalidate( type => 'buildable', id => $body_id );
   my $result = $self->call($url => build => $body_id, $x, $y);
-<<<<<<< HEAD
-  if ($result && $url =~ /oversight|orerefinery/) {
-    my %buildings = %{$self->body_buildings($result->{status}{body}{id})->{buildings}};
-    for my $id (keys(%buildings)) {
-      for my $level (1..30) {
-        unlink("cache/$self->{empire_name}/building/$id/stats_$level")
+
+  if ( $result ) {
+    # invalidate the buildings cache
+    $self->cache_invalidate( type => 'buildings', id => $body_id );
+
+    # invalidate building caches if we upgrade oversight ministry or ore refinery
+    if ( $url =~ /oversite|orerefinery/ ) {
+      for my $id ( keys %{$self->body_buildings($result->{status}{body}{id})->{buildings}} ) {
+        $self->cache_invalidate( type => 'building_stats', id => $id, level => $_ ) for ( 0 .. 30 );
       }
     }
   }
-  unlink("cache/$self->{empire_name}/body/$body_id/buildings") if $result;
-=======
-
-  # invalidate the buildings cache
-  $self->cache_invalidate( type => 'buildings', id => $body_id ) if $result;
->>>>>>> 50b5bb97
+
   return $result;
 }
 
@@ -343,6 +341,15 @@
       $self->cache_invalidate( type => 'buildings',     id => $result->{status}{body}{id} );
       $self->cache_invalidate( type => 'buildable',     id => $result->{status}{body}{id} ) if $url =~ /oversight|orerefinery|intelligence|university/;
 
+      # invalidate the buildings cache
+      $self->cache_invalidate( type => 'buildings', id => $result->{status}{body}{id} );
+
+      # invalidate building caches if we upgrade oversight ministry or ore refinery
+      if ( $url =~ /oversite|orerefinery/ ) {
+          for my $id ( keys %{$self->body_buildings($result->{status}{body}{id})->{buildings}} ) {
+              $self->cache_invalidate( type => 'building_stats', id => $id, level => $_ ) for ( 0 .. 30 );
+          }
+      }
       return $result;
   }
   else {
@@ -357,23 +364,7 @@
       my $e = Exception::Class->caught();
       ref $e ? $e->rethrow : die $e;
     }
-<<<<<<< HEAD
-  };
-  if ($result && $url =~ /oversight|orerefinery/) {
-    my %buildings = %{$self->body_buildings($result->{status}{body}{id})->{buildings}};
-    for my $id (keys(%buildings)) {
-      for my $level (1..30) {
-        unlink("cache/$self->{empire_name}/building/$id/stats_$level")
-      }
-    }
-  }
-  unlink("cache/$self->{empire_name}/building/$building_id/view") if $result;
-  unlink("cache/$self->{empire_name}/body/$result->{status}{body}{id}/buildings") if $result;
-  unlink("cache/$self->{empire_name}/body/$result->{status}{body}{id}/buildable") if $result && $url =~ /oversight|orerefinery|intelligence|university/;
-  return $result;
-=======
-  }
->>>>>>> 50b5bb97
+  }
 }
 
 sub building_repair {
